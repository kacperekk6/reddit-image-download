--- conflicted
+++ resolved
@@ -1,11 +1,6 @@
-<<<<<<< HEAD
-# RedditImageDownloader - Media Downloading Automator 🎨📸
-Welcome to RedditImageDownloader, a simple fast Python wraper for effortlessly batch downloading media from Reddit! 🌟
-=======
 # RedditImageDownloader 🎨📸
 
 Welcome to RedditImageDownloader, a simple Python module for effortlessly batch downloading media from Reddit! 🌟
->>>>>>> ea2195d3
 
 This tool leverages the Reddit API and the PRAW library to seamlessly fetch post information and download the corresponding images in async/await method.
 
@@ -15,11 +10,7 @@
 
 - clone the repository
 ```shell
-<<<<<<< HEAD
 git clone https://github.com/kaledgar/RedditImageDownloader
-=======
-git clone https://github.com/kkinastowski66/RedditImageDownloader
->>>>>>> ea2195d3
 ```
 - Create [`authorized reddit application`](https://www.reddit.com/prefs/apps), read about [`Reddit API`](https://www.reddit.com/dev/api/) and obtain the necessary credentials, such as the client ID, client secret, username, password, and user agent. Store these credentials in a JSON file `user_credentials.json` in your local repository that you cloned.
 
